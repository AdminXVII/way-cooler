-- Lua configuration file for way-cooler.

--
-- Layouts
--

--[[ Layout code is not implemented at this time, sorry.

-- The default layout options are no names, mode = "default" (use keybindings).
-- For a list of tiling options, see way-cooler docs or `man way-cooler-tiling`.
-- Workspaces, like arrays in Lua, start with 1.
local workspace_settings = {
  -- The first workspace is named web
  [1] = { name = "web" },
  -- The 9th workspace is named "free", and all windows sent there float.
  [9] = { name = "free", mode = "float" },
}

-- Create 9 workspaces with the given settings.
config.init_workspaces(workspace_settings) -- Not implemented yet

]]

--
-- Background
--
--
-- A background can either be a 6 digit hex value or an image path
way_cooler.background = 0x5E4055

--
-- Keybindings
--
-- Create an array of keybindings and call config.register_keys()
-- to register them.
-- Declaring a keybinding:
-- key(<modifiers list>, <key>, <function or name>, [repeat])

-- <modifiers list>: Modifiers (mod4, shift, control) to be used

-- <key>: Name of the key to be pressed. See xkbcommon keysym names.

-- <function or name> If a string, the way-cooler command to be run.
-- If a function, a Lua function to run on the keypress. The function takes
-- a list of key names as input (i.e. { "mod4", "shift", "a" }) if needed.

-- [repeat]: Optional boolean defaults to true - if false, the command will
-- will not follow "hold down key to repeat" rules, and will only run once,
-- waiting until the keys are released to run again.

-- Modifier key used in keybindings. Mod3 = Alt, Mod4 = Super/Logo key
mod = "Alt"
local key = config.key -- Alias key so it's faster to type

way_cooler.terminal = "weston-terminal" -- Use the terminal of your choice

<<<<<<< HEAD
-- Name of the window that will be the bar window.
-- This is a hack to get X11 bars and non-Way Cooler supported bars working.
--
-- Make sure you add the script to start your bar in the init function!
way_cooler.bar = "lemonbar"
=======
way_cooler.gap_size = 0 -- The width of gaps between windows in pixels
>>>>>>> a4dd3269

local keys = {
  -- Open dmenu
  key({ mod }, "d", "launch_dmenu"),
  -- Open terminal
  key({ mod }, "return", "launch_terminal"),

  -- Lua methods can be bound as well
  key({ mod, "Shift" }, "h", function () print("Hello world!") end),

  -- Some Lua dmenu stuff
  key({ mod }, "l", "dmenu_eval"),
  key({ mod, "Shift" }, "l", "dmenu_lua_dofile"),

  -- Move focus
  key({ mod }, "left", "focus_left"),
  key({ mod }, "right", "focus_right"),
  key({ mod }, "up", "focus_up"),
  key({ mod }, "down", "focus_down"),

  -- Move active container
  key({ mod, "Shift" }, "left", "move_active_left"),
  key({ mod, "Shift" }, "right", "move_active_right"),
  key({ mod, "Shift" }, "up", "move_active_up"),
  key({ mod, "Shift" }, "down", "move_active_down"),

  -- Split containers
  key({ mod }, "h", "split_horizontal"),
  key({ mod }, "v", "split_vertical"),
  key({ mod }, "e", "horizontal_vertical_switch"),
  key({ mod }, "f", "fullscreen_toggle"),
  key({ mod, "Shift" }, "q", "close_window"),
  key({ mod, "Shift" }, "space", "toggle_float_active"),
  key({ mod }, "space", "toggle_float_focus"),
  key({ mod, "Shift" }, "r", "way_cooler_restart")

  -- Quitting way-cooler is hardcoded to Alt+Shift+Esc.
  -- This my be modifiable in the future
}

-- Add Mod + X bindings to switch to workspace X, Mod+Shift+X send active to X
for i = 1, 9 do
  table.insert(keys,
               key({ mod }, tostring(i), "switch_workspace_" .. i))
  table.insert(keys,
               key({ mod, "Shift" }, tostring(i), "move_to_workspace_" .. i))
end

-- Register the keybindings.
for _, key in pairs(keys) do
    config.register_key(key)
end

-- Register the mod key to also be the mod key for mouse commands
config.register_mouse_modifier(mod)

function cleanup_background()
  os.execute("pkill way-cooler-bg")
end


-- Execute some code after Way Cooler is finished initializing
function way_cooler_init()
  local status = os.execute("which way-cooler-bg 2>/dev/null")
  if not status then
    print "Could not find way-cooler-bg! Please install it"
  else
    os.execute("way-cooler-bg " ..  way_cooler.background .. " &")
  end
end

--- Execute some code when Way Cooler restarts
function way_cooler_restart()
  cleanup_background()
end

function way_cooler_terminate()
  cleanup_background()
end


way_cooler.on_restart(way_cooler_restart)
way_cooler.on_terminate(way_cooler_terminate)

-- To use plugins such as bars, or to start other programs on startup,
-- call util.exec.spawn_once, which will not spawn copies after a config reload.

-- util.exec.spawn_once("way-cooler-bar")

-- To add your own Lua files:
-- require("my-config.lua") -- Or use utils.hostname

-- !! Do not place any code after this comment.
-- !! way-cooler and plugins may insert auto-generated code.<|MERGE_RESOLUTION|>--- conflicted
+++ resolved
@@ -54,15 +54,13 @@
 
 way_cooler.terminal = "weston-terminal" -- Use the terminal of your choice
 
-<<<<<<< HEAD
 -- Name of the window that will be the bar window.
 -- This is a hack to get X11 bars and non-Way Cooler supported bars working.
 --
 -- Make sure you add the script to start your bar in the init function!
 way_cooler.bar = "lemonbar"
-=======
+
 way_cooler.gap_size = 0 -- The width of gaps between windows in pixels
->>>>>>> a4dd3269
 
 local keys = {
   -- Open dmenu
