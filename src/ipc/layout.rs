#![allow(unused_variables, dead_code)] // macros

/// Dbus macro for Layout code

use super::utils::{parse_edge, parse_uuid, parse_direction, parse_axis, lock_tree_dbus};

use dbus::tree::MethodErr;

use super::super::layout::{Layout, commands as layout_cmd};
use rustwlc::{ResizeEdge, Point};

dbus_interface! {
    path: "/org/way_cooler/Layout";
    name: "org.way_cooler.Layout";

    fn ActiveContainerId() -> container_id: DBusResult<String> {
        let tree = try!(lock_tree_dbus());
        match tree.active_id() {
            Some(id) => Ok(id.to_string()),
            None => Ok("".to_string())
        }
    }

    fn ToggleFloat(container_id: String) -> success: DBusResult<bool> {
        let maybe_uuid = try!(parse_uuid("container_id", &container_id));
        match maybe_uuid {
            Some(uuid) => {
                let mut tree = try!(lock_tree_dbus());
                tree.toggle_float()
                    .and(Ok(true))
                    .map_err(|err| {
                        MethodErr::failed(&format!("{:?}", err))
                    })
            },
            None => {
                layout_cmd::toggle_float();
                Ok(true)
            }
        }
    }

    fn MoveContainer(container_id: String, direction: String) -> success: DBusResult<bool> {
        let target_uuid = try!(parse_uuid("container_id", &container_id));
        let direction = try!(parse_direction("direction", direction.as_str()));
        let mut tree = try!(lock_tree_dbus());
        tree.move_active(target_uuid, direction)
            .and(Ok(true))
            .map_err(|err| MethodErr::failed(&format!("{:?}", err)))
    }

    fn SplitContainer(container_id: String, split_axis: String) -> success: DBusResult<bool> {
        let uuid = try!(parse_uuid("container_id", &container_id));
        let axis = try!(parse_axis("split_direction", split_axis.as_str()));
        // TODO Tree commands need to have these defined on the Tree,
        // for now this is _ok_, but we are swallowing an potential Tree lock error here.
        match axis {
            Layout::Horizontal => layout_cmd::split_horizontal(),
            Layout::Vertical => layout_cmd::split_vertical()
        }
        Ok(true)
    }

    fn ToggleCardinalTiling(container_id: String) -> success: DBusResult<bool> {
        let mut tree = try!(lock_tree_dbus());
        let uuid = try!(try!(parse_uuid("container_id", &container_id))
                        .or_else(|| tree.active_id())
                        .ok_or(MethodErr::failed(&"No active container")));
        tree.toggle_cardinal_tiling(uuid)
            .and(Ok(true))
            .map_err(|err| MethodErr::failed(&format!("{:?}", err)))
    }

    fn SwitchWorkspace(w_name: String) -> success: DBusResult<bool> {
        let mut tree = try!(lock_tree_dbus());
        tree.switch_to_workspace(w_name.as_str())
            .and(Ok(true))
            .map_err(|err| MethodErr::failed(&format!("{:?}", err)))
    }

    fn CloseView(view_id: String) -> success: DBusResult<bool> {
        let mut tree = try!(lock_tree_dbus());
        let uuid = try!(try!(parse_uuid("view_id", &view_id))
            .or_else(|| tree.active_id())
            .ok_or(MethodErr::failed(&"No active container")));
        tree.remove_view_by_id(uuid)
            .and(Ok(true))
            .map_err(|err| MethodErr::failed(&format!("{:?}", err)))
    }

    fn Focus(container_id: String) -> success: DBusResult<bool> {
        let mut tree = try!(lock_tree_dbus());
        let uuid = try!(try!(parse_uuid("container_id", &container_id))
                        .or_else(|| tree.active_id())
                        .ok_or(MethodErr::failed(&"No active container")));

        tree.focus(uuid)
            .and(Ok(true))
            .map_err(|err| MethodErr::failed(&format!("{:?}", err)))
    }

    fn FocusDir(direction: String) -> success: DBusResult<bool> {
        let direction = try!(parse_direction("direction", direction.as_str()));
        let mut tree = try!(lock_tree_dbus());
        tree.move_focus(direction)
            .and(Ok(true))
            .map_err(|err| MethodErr::failed(&format!("{:?}", err)))
    }

    fn SendToWorkspace(container_id: String, w_name: String) -> success: DBusResult<bool> {
        let mut tree = try!(lock_tree_dbus());
        let uuid = try!(try!(parse_uuid("container_id", &container_id))
                        .or_else(|| tree.active_id())
                        .ok_or(MethodErr::failed(&"No active container")));
        tree.send_to_workspace(uuid, w_name.as_str())
            .and(Ok(true))
            .map_err(|err| MethodErr::failed(&format!("{:?}", err)))
    }

    fn Debug() -> success: DBusResult<String> {
        Ok(format!("{}", layout_cmd::tree_as_json()))
    }

<<<<<<< HEAD
    fn ContainerInActiveWorkspace(container_id: String) -> success: DBusResult<bool> {
        let tree = try!(lock_tree_dbus());
        let uuid = try!(try!(parse_uuid("container_id", &container_id))
                        .or_else(|| tree.active_id())
                        .ok_or(MethodErr::failed(&"No active container")));
        tree.container_in_active_workspace(uuid)
            .map_err(|err| MethodErr::failed(&format!("{:?}", err)))
    }

    fn FullScreen(container_id: String, toggle: bool) -> success: DBusResult<bool> {
=======
    fn SetPointerPos(x: i32, y: i32) -> success: DBusResult<bool> {
        let mut tree = try!(lock_tree_dbus());
        let point = Point { x: x, y: y};
        tree.set_pointer_pos(point)
            .and(Ok(true))
            .map_err(|err| MethodErr::failed(&format!("{:?}", err)))
    }

    fn GrabAtCorner(container_id: String, dir: String) -> success: DBusResult<bool> {
>>>>>>> f3a1b7cc
        let mut tree = try!(lock_tree_dbus());
        let uuid = try!(try!(parse_uuid("container_id", &container_id))
                        .or_else(|| tree.active_id())
                        .ok_or(MethodErr::failed(&"No active container")));
<<<<<<< HEAD
        tree.set_fullscreen(uuid, toggle)
=======
        let mut edge = ResizeEdge::empty();
        for word in dir.split(',') {
            edge |= try!(parse_edge(word))
        }
        tree.grab_at_corner(uuid, edge)
>>>>>>> f3a1b7cc
            .and(Ok(true))
            .map_err(|err| MethodErr::failed(&format!("{:?}", err)))
    }
}<|MERGE_RESOLUTION|>--- conflicted
+++ resolved
@@ -120,7 +120,6 @@
         Ok(format!("{}", layout_cmd::tree_as_json()))
     }
 
-<<<<<<< HEAD
     fn ContainerInActiveWorkspace(container_id: String) -> success: DBusResult<bool> {
         let tree = try!(lock_tree_dbus());
         let uuid = try!(try!(parse_uuid("container_id", &container_id))
@@ -131,7 +130,15 @@
     }
 
     fn FullScreen(container_id: String, toggle: bool) -> success: DBusResult<bool> {
-=======
+        let mut tree = try!(lock_tree_dbus());
+        let uuid = try!(try!(parse_uuid("container_id", &container_id))
+                        .or_else(|| tree.active_id())
+                        .ok_or(MethodErr::failed(&"No active container")));
+        tree.set_fullscreen(uuid, toggle)
+            .and(Ok(true))
+            .map_err(|err| MethodErr::failed(&format!("{:?}", err)))
+    }
+
     fn SetPointerPos(x: i32, y: i32) -> success: DBusResult<bool> {
         let mut tree = try!(lock_tree_dbus());
         let point = Point { x: x, y: y};
@@ -141,20 +148,15 @@
     }
 
     fn GrabAtCorner(container_id: String, dir: String) -> success: DBusResult<bool> {
->>>>>>> f3a1b7cc
         let mut tree = try!(lock_tree_dbus());
         let uuid = try!(try!(parse_uuid("container_id", &container_id))
                         .or_else(|| tree.active_id())
                         .ok_or(MethodErr::failed(&"No active container")));
-<<<<<<< HEAD
-        tree.set_fullscreen(uuid, toggle)
-=======
         let mut edge = ResizeEdge::empty();
         for word in dir.split(',') {
             edge |= try!(parse_edge(word))
         }
         tree.grab_at_corner(uuid, edge)
->>>>>>> f3a1b7cc
             .and(Ok(true))
             .map_err(|err| MethodErr::failed(&format!("{:?}", err)))
     }
