--- conflicted
+++ resolved
@@ -1,31 +1,14 @@
 //! Metamethods for accesssing the registry values!
 
+use super::super::{json_to_lua, lua_to_json};
 use super::super::super::registry;
-<<<<<<< HEAD
-use super::super::super::lua::json_to_lua;
-=======
-//use registry::AccessFlags;
 use registry::*;
-use super::super::super::lua::{json_to_lua, lua_to_json};
->>>>>>> 6ce157f8
 
 use hlua::any::AnyLuaValue;
 
 use rustc_serialize::json::{Json, ToJson};
 use std::ops::Deref;
 
-<<<<<<< HEAD
-pub fn index(table: AnyLuaValue, lua_key: AnyLuaValue)
-             -> Result<AnyLuaValue, &'static str> {
-    if let AnyLuaValue::LuaString(key) = lua_key {
-        let maybe_json = registry::get_json(&key);
-        if let Some(json) = maybe_json {
-            Ok(json_to_lua(json.deref().to_json()))
-        }
-        else {
-            // Should be nil, nil doesn't seem to be included
-            Err("No value found for that key!")
-=======
 pub fn index(table: AnyLuaValue, lua_key: AnyLuaValue) -> AnyLuaValue {
     if let AnyLuaValue::LuaString(key) = lua_key {
         let maybe_json = registry::get_json(&key);
@@ -34,7 +17,6 @@
             if access.contains(registry::LUA_ACCESS) {
                 return json_to_lua(json.deref().to_json());
             }
->>>>>>> 6ce157f8
         }
     }
     AnyLuaValue::LuaNil
@@ -43,9 +25,6 @@
 // Prevent lua from changing the registry?
 pub fn new_index(table: AnyLuaValue, lua_key: AnyLuaValue, val: AnyLuaValue)
                  -> Result<(), &'static str> {
-<<<<<<< HEAD
-    Err("You can't set the registry!")
-=======
     if let AnyLuaValue::LuaString(key) = lua_key {
         if let Ok(json_val) = lua_to_json(val) {
             let ref mut reg = registry::write_lock();
@@ -60,5 +39,4 @@
 
 pub fn to_string(table: AnyLuaValue) -> &'static str {
     "A table used to share data with way-cooler"
->>>>>>> 6ce157f8
 }