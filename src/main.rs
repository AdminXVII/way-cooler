//! Main module in way-cooler

extern crate rustwlc;
#[macro_use]
extern crate lazy_static;
#[macro_use]
<<<<<<< HEAD
extern crate hlua;
=======
extern crate log;
extern crate env_logger;
extern crate libc;
>>>>>>> caa9a89d

use rustwlc::interface::WlcInterface;
use rustwlc::types::LogType;

mod registry;
mod keys;
mod callbacks;
mod lua;

extern "C" fn log_handler(level: LogType, message_ptr: *const libc::c_char) {
    let message = unsafe { rustwlc::pointer_to_string(message_ptr) };
    match level {
        LogType::Info => info!("[wlc] {}", message),
        LogType::Warn => warn!("[wlc] {}", message),
        LogType::Error => error!("[wlc] {}", message),
        LogType::Wayland => info!("[wlc:wayland] {}", message)
    }
}

fn main() {
    let interface: WlcInterface = WlcInterface::new()
        .output_created(callbacks::output_created)
        .output_destroyed(callbacks::output_destroyed)
        .output_focus(callbacks::output_focus)
        .output_resolution(callbacks::output_resolution)
        //.output_render_pre(callbacks::output_render_pre)
        //.output_render_post(callbacks::output_render_post)
        .view_created(callbacks::view_created)
        .view_destroyed(callbacks::view_destroyed)
        .view_focus(callbacks::view_focus)
        .view_move_to_output(callbacks::view_move_to_output)
        .view_request_geometry(callbacks::view_request_geometry)
        .view_request_state(callbacks::view_request_state)
        .view_request_move(callbacks::view_request_move)
        .view_request_resize(callbacks::view_request_resize)
        .keyboard_key(callbacks::keyboard_key)
        .pointer_button(callbacks::pointer_button)
        .pointer_scroll(callbacks::pointer_scroll)
        .pointer_motion(callbacks::pointer_motion)
        //.touch_touch(callbacks::touch)
        .compositor_ready(callbacks::compositor_ready);
        //.input_created(input_created)
        //.input_destroyed(input_destroyed);

    env_logger::init().unwrap();
    info!("Logger initialized, setting wlc handler.");
    rustwlc::log_set_handler(log_handler);

    let run_wlc = rustwlc::init(interface).expect("Unable to initialize wlc!");

    info!("Started logger");

    run_wlc();
}<|MERGE_RESOLUTION|>--- conflicted
+++ resolved
@@ -4,13 +4,11 @@
 #[macro_use]
 extern crate lazy_static;
 #[macro_use]
-<<<<<<< HEAD
 extern crate hlua;
-=======
+#[macro_use]
 extern crate log;
 extern crate env_logger;
 extern crate libc;
->>>>>>> caa9a89d
 
 use rustwlc::interface::WlcInterface;
 use rustwlc::types::LogType;
