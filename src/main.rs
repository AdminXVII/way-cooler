#![feature(libc)]
extern crate libc;
use std::ffi; 

extern crate rustwlc;

use rustwlc::types;
use rustwlc::types::*;
use rustwlc::handle::{WlcView, WlcOutput};
use rustwlc::interface::*;
use rustwlc::input::{pointer, keyboard};

/*
struct CompositorAction {
    view: WlcView,
    grab: Point,
    edges: u32
}

static mut compositor: CompositorAction = CompositorAction {
    view: WlcView(0),
    grab: Point{ x: 0, y: 0},
    edges: 0
};
*/ 
fn main() {
    let interface: WlcInterface = WlcInterface {
        output: OutputInterface {
            created: Some(output_created),
            destroyed: Some(output_destroyed),
            focus: Some(output_focus),
            resolution: Some(output_resolution),

            render: OutputRenderInterface {
                pre: Some(output_render_pre),
                post: Some(output_render_post)
            }
        },
        view: ViewInterface {
            created: Some(view_created),
            destroyed: Some(view_destroyed),
            focus: Some(view_focus),
            move_to_output: Some(view_move_to_output),
            request: RequestInterface {
                geometry: Some(view_request_geometry),
                state: Some(view_request_state),
                move_: Some(view_request_move),
                resize: Some(view_request_resize),
                render: ViewRenderInterface {
                    pre: Some(view_request_render_pre),
                    post: Some(view_request_render_post)
                }
            }
        },
        keyboard: KeyboardInterface {
            key: Some(keyboard_key)
        },
        pointer: PointerInterface {
            button: Some(pointer_button),
            scroll: Some(pointer_scroll),
            motion: Some(pointer_motion)
        },
        touch: TouchInterface {
            touch: Some(touch_touch)
        },
        compositor: CompositorInterface {
            ready: Some(compositor_ready)
        },
        input: InputInterface {
            created: Some(input_created),
            destroyed: Some(input_destroyed)
        }
    };

    if !rustwlc::init(interface) {
        panic!("Unable to initialize wlc!");
    }
    rustwlc::run_wlc();
}

// Important rendering functions copied from wlc/example/example.c

fn start_interactive_action(view: WlcView, origin: Point) -> bool {
    true
}

fn stop_interactive_action() {
    
}

fn start_interactive_move(view: WlcView, origin: Point) {
    
}

fn start_interactive_resize(view: WlcView, edges: u32, origin: Point) {
    
}

fn get_topmost_view(output: WlcOutput, offset: Size) {
    
}

/// From example.c:
/// very simple layout function
/// you probably don't want to layout certain type of windows in wm
fn render_output(output: WlcOutput) {
    use std::cmp;
    let resolution = output.get_resolution();
    let views = output.get_views();
    println!("Rendering {} views for {} (resolution = {:?})", views.len(), output.get_name(), resolution);

    if views.len() == 0 { println!("Didn't find any views to render :/"); }

    for view in views {
        println!("Setting {:?}", view);
        println!("\tIts type: {}", view.get_type());
        println!("\tIts output: {}", view.get_output().get_name());
        println!("\tIts geometry: {:?}", view.get_geometry());
        println!("\tIts state: {}", view.get_state());
        println!("\tIts parent: {:?}", view.get_parent());
        println!("\tIts title: {}", view.get_title());
        // get_class doesn't work but maybe it's not supposed to
        //println!("\tIts class: {}", view.get_class());
        view.set_geometry(0,
                          &Geometry {
                              size: Size {
                                  w: 200 as u32,
                                  h: 200 as u32
                              },
                              origin: Point {
                                  x: resolution.w as i32,
                                  y: resolution.h as i32
                              }
                          });
        println!("Attempted to set geometry, got {:?}", view.get_geometry());
    }

    /*
    let mut toggle = false;
    let mut y = 0u32;
//    use std::cmp;

    let w: u32 = resolution.w as u32 / 2u32;
    let h: u32 = resolution.h as u32 / cmp::max((1u32 + views.len() as u32) / 2u32, 1);

    for view in views {
        let g = Geometry {
            size: Size {
                w: if toggle { w } else { 0 },
                h: y
            },
            origin: Point {
                x: if !toggle { resolution.w as i32 } else { w as i32 },
                y: h as i32
            }
        };
        view.set_geometry(0, g);
        toggle = !toggle;
        y = y + if !toggle { h } else { 0 };
    }*/
}


// Hook up basic callbacks

extern fn output_created(output: WlcOutput) -> bool {
    println!("output_created: {:?}: {}", output, output.get_name());
    return true;
}

extern fn output_destroyed(output: WlcOutput) {
    println!("output_destroyed");
}

extern fn output_focus(output: WlcOutput, focused: bool) {
    println!("output_focus: {}", focused);
}

extern fn output_resolution(output: WlcOutput,
                            old_size_ptr: &Size, new_size_ptr: &Size) {
    println!("output_resolution: {:?} from  {:?} to {:?}",
             output, *old_size_ptr, *new_size_ptr);
}

extern fn output_render_pre(output: WlcOutput) {
    //println!("output_render_pre");
}

extern fn output_render_post(output: WlcOutput) {
    //println!("output_render_post");
}

extern fn view_created(view: WlcView) -> bool {
    println!("view_created: {:?}", view);
    let output = view.get_output();
    view.set_mask(output.get_mask());
    view.bring_to_front();
    view.focus();
    render_output(output);
    true
}

extern fn view_destroyed(view: WlcView) {
    println!("view_destroyed: {:?}", view);
    render_output(view.get_output());
}

extern fn view_focus(current: WlcView, focused: bool) {
    println!("view_focus: {:?} {}", current, focused);
    current.set_state(ViewState::Activated, focused);
}

extern fn view_move_to_output(current: WlcView, q1: WlcView, q2: WlcView) {
    println!("view_move_to_output: {:?}, {:?}, {:?}", current, q1, q2);
}

extern fn view_request_geometry(view: WlcView, geometry: &Geometry) {
    println!("view_request_geometry: {:?} wants {:?}", view, geometry);
    view.set_geometry(0, geometry);
    render_output(view.get_output());
}

extern fn view_request_state(view: WlcView, state: ViewState, handled: bool) {
    view.set_state(state, handled);
}

extern fn view_request_move(view: WlcView, dest: &Point) {
    //println!("view_request_move: to {}, start interactive mode.", *dest);
}

extern fn view_request_resize(view: WlcView, edge: ResizeEdge, location: &Point) {
    println!("view_request_resize: size {:?}, to {}, start interactive mode.",
             edge, *location);
}

extern fn view_request_render_pre(view: WlcView) {
}

extern fn view_request_render_post(view: WlcView) {
}

extern fn keyboard_key(view: WlcView, time: u32, mods_ptr: &KeyboardModifiers,
                       key: u32, state: KeyState) -> bool {
<<<<<<< HEAD
    use std::process::{Command};
    println!("keyboard_key: time {}, mods {:?}, key {:?}, state {:?}",
             time, *mods_ptr, key, state);
    if state == KeyState::Pressed { return false; }
    if key == 67 {
        println!("Preparing to open the terminal...");
        rustwlc::exec("/bin/weston-terminal".to_string(),
                      vec!["/bin/weston-terminal".to_string()]);
=======
    unsafe {
        use std::process::{Command};
        println!("keyboard_key: time {}, mods {:?}, key {:?}, state {:?}",
                 time, &*mods_ptr, key, state);
        if state == KeyState::Pressed { return false; }
        if key == 67 {
            println!("Preparing to open the terminal...");
        let mut child = Command::new("/bin/weston-terminal").spawn()
            .unwrap_or_else(|e| { println!("Error spawning child: {}", e); panic!("1") });
        }
>>>>>>> a544e700
    }
    false
}

extern fn pointer_button(view: WlcView, button: u32, mods_ptr: &KeyboardModifiers,
                         key: u32, state: ButtonState, point_ptr: &Point) -> bool {
    println!("pointer_button: pressed {} at {}", key, *point_ptr);
    if state == ButtonState::Pressed {
        view.focus();
    }
    false
}

extern fn pointer_scroll(view: WlcView, button: u32, mods_ptr: &KeyboardModifiers,
                  axis: ScrollAxis, heights: [u64; 2]) -> bool {
    println!("pointer_scroll");
    false
}

extern fn pointer_motion(view: WlcView, time: u32, point: &Point) {
    pointer::set_position(point);
}

extern fn touch_touch(view: WlcView, time: u32, mods_ptr: &KeyboardModifiers,
               touch: TouchType, key: i32, point_ptr: &Point) -> bool {
    false
}

extern fn compositor_ready() {
    println!("Preparing compositor!");
}

extern fn input_created(device: &LibinputDevice) -> bool {
    println!("input_created");
    false
}

extern fn input_destroyed(device: &LibinputDevice) {
    println!("input_destroyed");
}<|MERGE_RESOLUTION|>--- conflicted
+++ resolved
@@ -241,16 +241,6 @@
 
 extern fn keyboard_key(view: WlcView, time: u32, mods_ptr: &KeyboardModifiers,
                        key: u32, state: KeyState) -> bool {
-<<<<<<< HEAD
-    use std::process::{Command};
-    println!("keyboard_key: time {}, mods {:?}, key {:?}, state {:?}",
-             time, *mods_ptr, key, state);
-    if state == KeyState::Pressed { return false; }
-    if key == 67 {
-        println!("Preparing to open the terminal...");
-        rustwlc::exec("/bin/weston-terminal".to_string(),
-                      vec!["/bin/weston-terminal".to_string()]);
-=======
     unsafe {
         use std::process::{Command};
         println!("keyboard_key: time {}, mods {:?}, key {:?}, state {:?}",
@@ -261,7 +251,6 @@
         let mut child = Command::new("/bin/weston-terminal").spawn()
             .unwrap_or_else(|e| { println!("Error spawning child: {}", e); panic!("1") });
         }
->>>>>>> a544e700
     }
     false
 }
